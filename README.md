# A Golang JSON to TypeScript model converter

## Installation

The command-line tool:

```
go get github.com/tkrajina/typescriptify-golang-structs/tscriptify
```

The library:

```
go get github.com/tkrajina/typescriptify-golang-structs
```

## Usage

Use the command line tool:

```
tscriptify -package=package/with/your/models -target=target_ts_file.ts Model1 Model2
```

If you need to import a custom type in Typescript, you can pass the import string:

```
tscriptify -package=package/with/your/models -target=target_ts_file.ts -import="import { Decimal } from 'decimal.js'" Model1 Model2
```

If all your structs are in one file, you can convert them with:

```
tscriptify -package=package/with/your/models -target=target_ts_file.ts path/to/file/with/structs.go
```

Or by using it from your code:

```golang
converter := typescriptify.New().
    Add(Person{}).
    Add(Dummy{})
err := converter.ConvertToFile("ts/models.ts")
if err != nil {
    panic(err.Error())
}
```

Command line options:

```
$ tscriptify --help
Usage of tscriptify:
-backup string
        Directory where backup files are saved
-package string
        Path of the package with models
-target string
        Target typescript file
```

## Models and conversion

If the `Person` structs contain a reference to the `Address` struct, then you don't have to add `Address` explicitly. Only fields with a valid `json` tag will be converted to TypeScript models.

Example input structs:

```golang
type Address struct {
    Duration float64 `json:"duration"`
    Text1    string  `json:"text,omitempty"`
    // Ignored:
    Text2 string `json:",omitempty"`
    Text3 string `json:"-"`
}

type Dummy struct {
    Something string `json:"something"`
}

type Person struct {
    Name      string    `json:"name"`
    Nicknames []string  `json:"nicknames"`
    Addresses []Address `json:"addresses"`
    Dummy     Dummy     `json:"a"`
}
```

Generated TypeScript:

```typescript
class Dummy {
        something : string;
}
class Address {
        duration : number;
        text : string;
}
class Person {
        name : string;
        nicknames : string[];
        addresses : Address[];
        a : Dummy;
}
```

In TypeScript you can just cast your javascript object in any of those models:

```typescript
var person = <Person> {"name":"Me myself","nicknames":["aaa", "bbb"]};
console.log(person.name);
// The TypeScript compiler will throw an error for this line
console.log(person.something);
```

## Custom Typescript code

Any custom code can be added to Typescript models:

```typescript
class Address {
        street : string;
        no : number;
        //[Address:]
        country: string;
        getStreetAndNumber() {
            return street + " " + number;
        }
        //[end]
}
```

The lines between `//[Address:]` and `//[end]` will be left intact after `ConvertToFile()`.

If your custom code contain methods, then just casting yout object to the target class (with `<Person> {...}`) won't work because the casted object won't contain your methods.
In that case use the constructor:

```golang
converter := typescriptify.New().
    WithConstructor(true)
```

The TypeScript code will now be:

```typescript
export class Person {
    name: string;
    nicknames: string[];
    addresses: Address[];
    address: Address;
    metadata: {[key:string]:string};
    friends: Person[];
    a: Dummy;

    constructor(source: any = {}) {
        if ('string' === typeof source) source = JSON.parse(source);
        this.name = source["name"];
        this.nicknames = source["nicknames"];
        this.addresses = source["addresses"] && source["addresses"].map((element: any) => new Address(element));
        this.address = source["address"] && new Address(source["address"]);
        this.metadata = source["metadata"];
        this.friends = source["friends"] && source["friends"].map((element: any) => new Person(element));
        this.a = source["a"] && new Dummy(source["a"]);
    }

    //[Person:]

    yourMethod = () => {
        return "name:" + this.name;
    }

    //[end]
}
```

And now, instead of casting to `Person` you need to:

```typescript
var person = new Person({"name":"Me myself","nicknames":["aaa", "bbb"]});
```

If you use golang JSON structs as responses from your API, you may want to have a common prefix for all the generated models:

```golang
<<<<<<< HEAD
converter := typescriptify.New().
    WithPrefix("API_").
    Add(Person{})
=======
converter := typescriptify.New()
converter.Prefix = "API_"
converter.Add(Person{})
>>>>>>> 0c8517a5
```

The model name will be `API_Person` instead of `Person`.

## Custom types

If your field has a type not supported by typescriptify which can be JSONized as is, then you can use the `ts_type` tag to specify the typescript type to use:

```golang
type Data struct {
    Counters map[string]int `json:"counters" ts_type:"{[key: string]: number}"`
}
```

...will create:

```typescript
export class Data {
        counters: {[key: string]: number};
}
```

If the JSON field needs some special handling before converting it to a javascript object, use `ts_transform`.
For example, Dates can be handles this way:

```golang
type Data struct {
    Time time.Time `json:"time" ts_type:"Date" ts_transform:"new Date(__VALUE__)"`
}
```

Generated typescript:

```typescript
export class Date {
	time: Date;

    constructor(source: any = {}) {
        if ('string' === typeof source) source = JSON.parse(source);
        this.time = new Date(source["time"]);
    }
}
```

In this case, you should always use `new Data(json)` instead of just casting `<Data>json`.

If you use a custom type that has to be imported, you can do the following:

```golang
converter := typescriptify.New()
converter.AddImport("import Decimal from 'decimal.js'")
```

This will put your import on top of the generated file.

## Enums

There are two ways to create enums. 

### Enums with TSName()

In this case you must provide a list of enum values and the enum type must have a `TSName() string` method

```golang
type Weekday int

const (
	Sunday Weekday = iota
	Monday
	Tuesday
	Wednesday
	Thursday
	Friday
	Saturday
)

var AllWeekdays = []Weekday{ Sunday, Monday, Tuesday, Wednesday, Thursday, Friday, Saturday, }

func (w Weekday) TSName() string {
	switch w {
	case Sunday:
		return "SUNDAY"
	case Monday:
		return "MONDAY"
	case Tuesday:
		return "TUESDAY"
	case Wednesday:
		return "WEDNESDAY"
	case Thursday:
		return "THURSDAY"
	case Friday:
		return "FRIDAY"
	case Saturday:
		return "SATURDAY"
	default:
		return "???"
	}
}
```

If this is too verbose for you, you can also provide a list of enums and enum names:

```golang
var AllWeekdays = []struct {
	Value  Weekday
	TSName string
}{
	{Sunday, "SUNDAY"},
	{Monday, "MONDAY"},
	{Tuesday, "TUESDAY"},
	{Wednesday, "WEDNESDAY"},
	{Thursday, "THURSDAY"},
	{Friday, "FRIDAY"},
	{Saturday, "SATURDAY"},
}
```

Then, when converting models `AddEnum()` to specify the enum:

```golang
    converter := New().
        AddEnum(AllWeekdays)
```

The resulting code will be:

```typescript
export enum Weekday {
	SUNDAY = 0,
	MONDAY = 1,
	TUESDAY = 2,
	WEDNESDAY = 3,
	THURSDAY = 4,
	FRIDAY = 5,
	SATURDAY = 6,
}
export class Holliday {
	name: string;
	weekday: Weekday;
}
```

## License

This library is licensed under the [Apache License, Version 2.0](http://www.apache.org/licenses/LICENSE-2.0)
<|MERGE_RESOLUTION|>--- conflicted
+++ resolved
@@ -182,15 +182,9 @@
 If you use golang JSON structs as responses from your API, you may want to have a common prefix for all the generated models:
 
 ```golang
-<<<<<<< HEAD
 converter := typescriptify.New().
-    WithPrefix("API_").
-    Add(Person{})
-=======
-converter := typescriptify.New()
 converter.Prefix = "API_"
 converter.Add(Person{})
->>>>>>> 0c8517a5
 ```
 
 The model name will be `API_Person` instead of `Person`.
